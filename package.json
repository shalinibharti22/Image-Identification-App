{
  "name": "skinmitra",
  "version": "0.1.0",
  "private": true,
  "dependencies": {
<<<<<<< HEAD
    "@tensorflow-models/mobilenet": "^2.1.1",
    "@tensorflow/tfjs": "^4.22.0",
    "@tensorflow/tfjs-converter": "^4.22.0",
    "@tensorflow/tfjs-core": "^4.22.0",
    "ajv": "^6.12.6",
    "ajv-keywords": "^3.5.2",
=======
    "@testing-library/jest-dom": "^5.17.0",
    "@testing-library/react": "^13.4.0",
    "@testing-library/user-event": "^13.5.0",
>>>>>>> f23f809f
    "react": "^18.3.1",
    "react-dom": "^18.3.1",
    "react-scripts": "5.0.1",
    "resolve-url-loader": "^5.0.0",
    "sass": "^1.83.1",
    "sass-loader": "^16.0.4",
    "webpack": "^5.97.1",
    "webpack-dev-server": "^5.2.0"
  },
  "scripts": {
    "start": "react-scripts start",
    "build": "react-scripts build",
    "test": "react-scripts test",
    "eject": "react-scripts eject"
  },
  "eslintConfig": {
    "extends": [
      "react-app",
      "react-app/jest"
    ]
  },
  "browserslist": {
    "production": [
      ">0.2%",
      "not dead",
      "not op_mini all"
    ],
    "development": [
      "last 1 chrome version",
      "last 1 firefox version",
      "last 1 safari version"
    ]
  },
  "devDependencies": {
    "@babel/plugin-proposal-private-property-in-object": "^7.21.11"
  }
}<|MERGE_RESOLUTION|>--- conflicted
+++ resolved
@@ -3,18 +3,15 @@
   "version": "0.1.0",
   "private": true,
   "dependencies": {
-<<<<<<< HEAD
     "@tensorflow-models/mobilenet": "^2.1.1",
     "@tensorflow/tfjs": "^4.22.0",
     "@tensorflow/tfjs-converter": "^4.22.0",
     "@tensorflow/tfjs-core": "^4.22.0",
     "ajv": "^6.12.6",
     "ajv-keywords": "^3.5.2",
-=======
     "@testing-library/jest-dom": "^5.17.0",
     "@testing-library/react": "^13.4.0",
     "@testing-library/user-event": "^13.5.0",
->>>>>>> f23f809f
     "react": "^18.3.1",
     "react-dom": "^18.3.1",
     "react-scripts": "5.0.1",
